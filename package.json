{
  "name": "storj-complex",
  "version": "3.0.0",
  "description": "manage many storj renter nodes with remote control capabilities",
  "main": "index.js",
  "bin": {
    "storj-complex": "bin/storj-complex.js"
  },
  "scripts": {
    "linter": "./node_modules/.bin/jshint --config .jshintrc ./index.js ./lib ./test",
    "testsuite": "STORJ_ALLOW_LOOPBACK=1 NODE_ENV=test _mocha test/**/*.js",
    "coverage": "STORJ_ALLOW_LOOPBACK=1 NODE_ENV=test ./node_modules/.bin/istanbul cover ./node_modules/.bin/_mocha -- --recursive",
    "test": "npm run testsuite && npm run linter",
    "make-docs": "./node_modules/.bin/jsdoc index.js lib -r -R README.md -u ./doc -c .jsdoc.json --verbose -d ./jsdoc",
    "publish-docs": "gh-pages -d jsdoc --repo git@github.com:Storj/complex.git"
  },
  "repository": {
    "type": "git",
    "url": "git+https://github.com/storj/complex.git"
  },
  "keywords": [
    "storj",
    "renter",
    "bridge"
  ],
  "author": "Gordon Hall <gordon@storj.io>",
  "license": "AGPL-3.0",
  "bugs": {
    "url": "https://github.com/storj/complex/issues"
  },
  "homepage": "https://github.com/storj/complex#readme",
  "dependencies": {
    "commander": "^2.9.0",
    "hdkey": "^0.7.1",
    "kad-logger-json": "^0.1.2",
    "merge": "^1.2.0",
    "rabbit.js": "^0.4.4",
    "readable-stream": "^2.1.5",
    "request": "^2.75.0",
    "restify": "^4.1.1",
    "secp256k1": "^3.2.2",
<<<<<<< HEAD
    "storj-lib": "^6.0.0",
    "storj-mongodb-adapter": "^5.0.0",
    "storj-service-storage-models": "^6.0.0"
=======
    "storj-lib": "^5.1.2",
    "storj-mongodb-adapter": "^4.0.1",
    "storj-service-storage-models": "^5.0.2",
    "uuid": "^3.0.0"
>>>>>>> 0efe7197
  },
  "devDependencies": {
    "chai": "^3.5.0",
    "coveralls": "^2.11.14",
    "gh-pages": "^0.11.0",
    "ink-docstrap": "boshevski/docstrap",
    "istanbul": "^0.4.5",
    "jsdoc": "^3.4.1",
    "jshint": "^2.9.3",
    "mocha": "^3.0.2",
    "proxyquire": "^1.7.10",
    "sinon": "^1.17.6"
  },
  "devopsBase": {
    "npmLinkDeps": {
      "storj-lib": "core",
      "storj-mongodb-adapter": "mongodb-adapter",
      "storj-service-storage-models": "service-storage-models"
    }
  }
}<|MERGE_RESOLUTION|>--- conflicted
+++ resolved
@@ -39,16 +39,10 @@
     "request": "^2.75.0",
     "restify": "^4.1.1",
     "secp256k1": "^3.2.2",
-<<<<<<< HEAD
     "storj-lib": "^6.0.0",
     "storj-mongodb-adapter": "^5.0.0",
-    "storj-service-storage-models": "^6.0.0"
-=======
-    "storj-lib": "^5.1.2",
-    "storj-mongodb-adapter": "^4.0.1",
-    "storj-service-storage-models": "^5.0.2",
+    "storj-service-storage-models": "^6.0.0",
     "uuid": "^3.0.0"
->>>>>>> 0efe7197
   },
   "devDependencies": {
     "chai": "^3.5.0",
