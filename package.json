--- conflicted
+++ resolved
@@ -41,13 +41,8 @@
     "restify": "^4.1.1",
     "secp256k1": "^3.2.2",
     "storj-lib": "^5.0.0",
-<<<<<<< HEAD
-    "storj-mongodb-adapter": "^2.0.0",
-    "storj-service-storage-models": "^3.0.0"
-=======
     "storj-mongodb-adapter": "^3.0.0",
     "storj-service-storage-models": "^4.0.0"
->>>>>>> 88ad2975
   },
   "devDependencies": {
     "chai": "^3.5.0",
